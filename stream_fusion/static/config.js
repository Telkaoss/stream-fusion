--- conflicted
+++ resolved
@@ -151,11 +151,7 @@
             const decodedData = JSON.parse(atob(data[1]));
             
             // Fill form fields with decoded data
-<<<<<<< HEAD
-            document.getElementById('jackett').checked = decodedData.jackett;
-=======
             // document.getElementById('jackett').checked = decodedData.jackett;
->>>>>>> 6b0737b8
             document.getElementById('cache').checked = decodedData.cache;
             document.getElementById('cacheUrl').value = decodedData.cacheUrl;
             document.getElementById('zilean').checked = decodedData.zilean;
@@ -164,13 +160,8 @@
             document.getElementById('debrid_api_key').value = decodedData.debridKey;
             document.getElementById('sharewoodPasskey').value = decodedData.sharewoodPasskey;
             document.getElementById('yggPasskey').value = decodedData.yggPasskey;
-<<<<<<< HEAD
-            document.getElementById('yggUsername').value = decodedData.yggUsername;
-            document.getElementById('yggPassword').value = decodedData.yggPassword;
-=======
             // document.getElementById('yggUsername').value = decodedData.yggUsername;
             // document.getElementById('yggPassword').value = decodedData.yggPassword;
->>>>>>> 6b0737b8
             document.getElementById('ApiKey').value = decodedData.apiKey;
             document.getElementById('exclusion-keywords').value = (decodedData.exclusionKeywords || []).join(', ');
             document.getElementById('maxSize').value = decodedData.maxSize;
